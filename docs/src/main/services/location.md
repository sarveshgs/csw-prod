--- conflicted
+++ resolved
@@ -106,14 +106,8 @@
 
 ## Resolving Connections
 
-A connection of interest, can be checked if available using the `resolve` API. If the connection is alive, `resolve` returns the handle to the `Location`.   If not, `resolve` will wait for a time specified as an argument for the component to become available.  If it doesn't, it will return a Future[None].
- 
-To check for a connection without a waiting period, use the `find` API.
-
-<<<<<<< HEAD
-Scala
-:   @@snip [LocationServiceExampleClientApp.scala](../../../../examples/src/main/scala/csw/services/examples/LocationServiceExampleClientApp.scala) { #find }
-=======
+`register` API takes a `Registration` parameter and returns a handle to registration result. The success of `register` API can be validated by checking the `Location` instance pointed by registration result.
+
 The `list` API returns a list of alive connections with LocationService.
   
 A connection of interest, can be checked if available using the `resolve` or `find` API.    
@@ -121,7 +115,9 @@
 `resolve` will find the location for a connection from the local cache, if not found waits for the event to arrive within specified time limit. Returns None if both fail.    
 
 `find` will return the location for a connection from the local cache and if not found then returns None.    
->>>>>>> 8cf0fdc1
+
+Scala
+:   @@snip [LocationServiceExampleClientApp.scala](../../../../examples/src/main/scala/csw/services/examples/LocationServiceExampleClientApp.scala) { #find }
 
 Java
 :   @@snip [JLocationServiceExampleClient.java](../../../../examples/src/main/java/csw/services/examples/JLocationServiceExampleClient.java) { #find }
